-- mqtt_library.lua
-- ~~~~~~~~~~~~~~~~
<<<<<<< HEAD
-- Version: 0.1 2012-03-03
-- -------------------------------------------------------------------------- --
-- Copyright (c) 2011-2012 Geekscape Pty. Ltd.
-- All rights reserved. This program and the accompanying materials
-- are made available under the terms of the Eclipse Public License v1.0
-- which accompanies this distribution, and is available at
-- http://www.eclipse.org/legal/epl-v10.html
--
-- Contributors:
--    Andy Gelme - Initial API and implementation
-- -------------------------------------------------------------------------- --
=======
-- Please do not remove the following notices.
-- Copyright (c) 2011-2012 by Geekscape Pty. Ltd.
-- License: AGPLv3 http://geekscape.org/static/aiko_license.html
-- Version: 0.2 2012-06-01
>>>>>>> f565de2b
--
-- Documentation
-- ~~~~~~~~~~~~~
-- MQTT Lua web-site
--   http://eclipse.org/paho/...  -- FILL ME IN !
--
-- References
-- ~~~~~~~~~~
-- MQTT web-site
--   http://mqtt.org

-- MQTT protocol specification 3.1
--   https://www.ibm.com/developerworks/webservices/library/ws-mqtt
--   http://mqtt.org/wiki/doku.php/mqtt_protocol   # Clarifications
--
-- Notes
-- ~~~~~
-- - Always assumes MQTT connection "clean session" enabled.
-- - Supports connection last will and testament message.
-- - Does not support connection username and password.
-- - Fixed message header byte 1, only implements the "message type".
-- - Only supports QOS level 0.
-- - Maximum payload length is 268,435,455 bytes (as per specification).
-- - Publish message doesn't support "message identifier".
-- - Subscribe acknowledgement messages don't check granted QOS level.
-- - Outstanding subscribe acknowledgement messages aren't escalated.
-- - Works on the Sony PlayStation Portable (aka Sony PSP) ...
--     See http://en.wikipedia.org/wiki/Lua_Player_HM
--
-- ToDo
-- ~~~~
-- * Consider when payload needs to be an array of bytes (not characters).
-- * Maintain both "last_activity_out" and "last_activity_in".
-- * - http://mqtt.org/wiki/doku.php/keepalive_for_the_client
-- * Update "last_activity_in" when messages are received.
-- * When a PINGREQ is sent, must check for a PINGRESP, within KEEP_ALIVE_TIME..
--   * Otherwise, fail the connection.
-- * When connecting, wait for CONACK, until KEEP_ALIVE_TIME, before failing.
-- * Should MQTT.client:connect() be asynchronous with a callback ?
-- * Review all public APIs for asynchronous callback behaviour.
-- * Implement parse PUBACK message.
-- * Handle failed subscriptions, i.e no subscription acknowledgement received.
-- * Fix problem when KEEP_ALIVE_TIME is short, e.g. mqtt_publish -k 1
--     MQTT.client:handler(): Message length mismatch
-- - On socket error, optionally try reconnection to MQTT server.
-- - Consider use of assert() and pcall() ?
-- - Only expose public API functions, don't expose internal API functions.
-- - Refactor "if self.connected()" to "self.checkConnected(error_message)".
-- - Maintain and publish messaging statistics.
-- - Memory heap/stack monitoring.
-- - When debugging, why isn't mosquitto sending back CONACK error code ?
-- - Subscription callbacks invoked by topic name (including wildcards).
-- - Implement asynchronous state machine, rather than single-thread waiting.
--   - After CONNECT, expect and wait for a CONACK.
-- - Implement complete MQTT broker (server).
-- - Consider using Copas http://keplerproject.github.com/copas/manual.html
-- ------------------------------------------------------------------------- --

function isPsp() return(Socket ~= nil) end

if (not isPsp()) then
  require("socket")
  require("io")
  require("ltn12")
--require("ssl")
end

local MQTT = {}

MQTT.Utility = require("utility")

MQTT.VERSION = 0x03

MQTT.ERROR_TERMINATE = false      -- Message handler errors terminate process ?

MQTT.DEFAULT_BROKER_HOSTNAME = "localhost"

MQTT.client = {}
MQTT.client.__index = MQTT.client

MQTT.client.DEFAULT_PORT       = 1883
MQTT.client.KEEP_ALIVE_TIME    = 60 -- seconds (maximum is 65535)
MQTT.client.MAX_PAYLOAD_LENGTH = 268435455 -- bytes

-- MQTT 3.1 Specification: Section 2.1: Fixed header, Message type

MQTT.message = {}
MQTT.message.TYPE_RESERVED    = 0x00
MQTT.message.TYPE_CONNECT     = 0x01
MQTT.message.TYPE_CONACK      = 0x02
MQTT.message.TYPE_PUBLISH     = 0x03
MQTT.message.TYPE_PUBACK      = 0x04
MQTT.message.TYPE_PUBREC      = 0x05
MQTT.message.TYPE_PUBREL      = 0x06
MQTT.message.TYPE_PUBCOMP     = 0x07
MQTT.message.TYPE_SUBSCRIBE   = 0x08
MQTT.message.TYPE_SUBACK      = 0x09
MQTT.message.TYPE_UNSUBSCRIBE = 0x0a
MQTT.message.TYPE_UNSUBACK    = 0x0b
MQTT.message.TYPE_PINGREQ     = 0x0c
MQTT.message.TYPE_PINGRESP    = 0x0d
MQTT.message.TYPE_DISCONNECT  = 0x0e
MQTT.message.TYPE_RESERVED    = 0x0f

-- MQTT 3.1 Specification: Section 3.2: CONACK acknowledge connection errors
-- http://mqtt.org/wiki/doku.php/extended_connack_codes

MQTT.CONACK = {}
MQTT.CONACK.error_message = {          -- CONACK return code used as the index
  "Unacceptable protocol version",
  "Identifer rejected",
  "Server unavailable",
  "Bad user name or password",
  "Not authorized"
--"Invalid will topic"                 -- Proposed
}

-- - - - - - - - - - - - - - - - - - - - - - - - - - - - - - - - - - - - - - --
-- Create an MQTT client instance
-- ~~~~~~~~~~~~~~~~~~~~~~~~~~~~~~

function MQTT.client.create(                                      -- Public API
  hostname,  -- string:   Host name or address of the MQTT broker
  port,      -- integer:  Port number of the MQTT broker (default: 1883)
  callback)  -- function: Invoked when subscribed topic messages received
             -- return:   mqtt_client table

  local mqtt_client = {}

  setmetatable(mqtt_client, MQTT.client)

  mqtt_client.callback = callback  -- function(topic, payload)
  mqtt_client.hostname = hostname
  mqtt_client.port     = port or MQTT.client.DEFAULT_PORT

  mqtt_client.connected     = false
  mqtt_client.destroyed     = false
  mqtt_client.last_activity = 0
  mqtt_client.message_id    = 0
  mqtt_client.outstanding   = {}
  mqtt_client.socket_client = nil

  return(mqtt_client)
end

-- - - - - - - - - - - - - - - - - - - - - - - - - - - - - - - - - - - - - - --
-- Transmit MQTT Client request a connection to an MQTT broker (server)
-- ~~~~~~~~~~~~~~~~~~~~~~~~~~~~~~~~~~~~~~~~~~~~~~~~~~~~~~~~~~~~~~~~~~~~
-- MQTT 3.1 Specification: Section 3.1: CONNECT

function MQTT.client:connect(                                     -- Public API
  identifier,    -- string: MQTT client identifier (maximum 23 characters)
  will_topic,    -- string: Last will and testament topic
  will_qos,      -- byte:   Last will and testament Quality Of Service
  will_retain,   -- byte:   Last will and testament retention status
  will_message)  -- string: Last will and testament message
                 -- return: nil or error message

  if (self.connected) then
    return("MQTT.client:connect(): Already connected")
  end

  MQTT.Utility.debug("MQTT.client:connect(): " .. identifier)

  self.socket_client = socket.connect(self.hostname, self.port)

  if (self.socket_client == nil) then
    return("MQTT.client:connect(): Couldn't open MQTT broker connection")
  end

  MQTT.Utility.socket_wait_connected(self.socket_client)

  self.connected = true

-- Construct CONNECT variable header fields (bytes 1 through 9)
-- ~~~~~~~~~~~~~~~~~~~~~~~~~~~~~~~~~~~~~~~~
  local payload
  payload = MQTT.client.encode_utf8("MQIsdp")
  payload = payload .. string.char(MQTT.VERSION)

-- Connect flags (byte 10)
-- ~~~~~~~~~~~~~
-- bit    7: Username flag =  0  -- recommended no more than 12 characters
-- bit    6: Password flag =  0  -- ditto
-- bit    5: Will retain   =  0
-- bits 4,3: Will QOS      = 00
-- bit    2: Will flag     =  0
-- bit    1: Clean session =  1
-- bit    0: Unused        =  0

  if (will_topic == nil) then
    payload = payload .. string.char(0x02)       -- Clean session, no last will
  else
    local flags
    flags = MQTT.Utility.shift_left(will_retain, 5)
    flags = flags + MQTT.Utility.shift_left(will_qos, 3) + 0x06
    payload = payload .. string.char(flags)
  end

-- Keep alive timer (bytes 11 LSB and 12 MSB, unit is seconds)
-- ~~~~~~~~~~~~~~~~~
  payload = payload .. string.char(math.floor(MQTT.client.KEEP_ALIVE_TIME / 256))
  payload = payload .. string.char(MQTT.client.KEEP_ALIVE_TIME % 256)

-- Client identifier
-- ~~~~~~~~~~~~~~~~~
  payload = payload .. MQTT.client.encode_utf8(identifier)

-- Last will and testament
-- ~~~~~~~~~~~~~~~~~~~~~~~
  if (will_topic ~= nil) then
    payload = payload .. MQTT.client.encode_utf8(will_topic)
    payload = payload .. MQTT.client.encode_utf8(will_message)
  end

-- Send MQTT message
-- ~~~~~~~~~~~~~~~~~
  return(self:message_write(MQTT.message.TYPE_CONNECT, payload))
end

-- - - - - - - - - - - - - - - - - - - - - - - - - - - - - - - - - - - - - - --
-- Destroy an MQTT client instance
-- ~~~~~~~~~~~~~~~~~~~~~~~~~~~~~~~

function MQTT.client:destroy()                                    -- Public API
  MQTT.Utility.debug("MQTT.client:destroy()")

  if (self.destroyed == false) then
    self.destroyed = true         -- Avoid recursion when message_write() fails

    if (self.connected) then self:disconnect() end

    self.callback = nil
    self.outstanding = nil
  end
end

-- - - - - - - - - - - - - - - - - - - - - - - - - - - - - - - - - - - - - - --
-- Transmit MQTT Disconnect message
-- ~~~~~~~~~~~~~~~~~~~~~~~~~~~~~~~~
-- MQTT 3.1 Specification: Section 3.14: Disconnect notification
--
-- bytes 1,2: Fixed message header, see MQTT.client:message_write()

function MQTT.client:disconnect()                                 -- Public API
  MQTT.Utility.debug("MQTT.client:disconnect()")

  if (self.connected) then
    self:message_write(MQTT.message.TYPE_DISCONNECT, nil)
    self.socket_client:close()
    self.connected = false
  else
    error("MQTT.client:disconnect(): Already disconnected")
  end
end

-- - - - - - - - - - - - - - - - - - - - - - - - - - - - - - - - - - - - - - --
-- Encode a message string using UTF-8 (for variable header)
-- ~~~~~~~~~~~~~~~~~~~~~~~~~~~~~~~~~~~
-- MQTT 3.1 Specification: Section 2.5: MQTT and UTF-8
--
-- byte  1:   String length MSB
-- byte  2:   String length LSB
-- bytes 3-n: String encoded as UTF-8

function MQTT.client.encode_utf8(                               -- Internal API
  input)  -- string

  local output
  output = string.char(math.floor(#input / 256))
  output = output .. string.char(#input % 256)
  output = output .. input

  return(output)
end

-- - - - - - - - - - - - - - - - - - - - - - - - - - - - - - - - - - - - - - --
-- Handle received messages and maintain keep-alive PING messages
-- ~~~~~~~~~~~~~~~~~~~~~~~~~~~~~~~~~~~~~~~~~~~~~~~~~~~~~~~~~~~~~~
-- This function must be invoked periodically (more often than the
-- MQTT.client.KEEP_ALIVE_TIME) which maintains the connection and
-- services the incoming subscribed topic messages.

function MQTT.client:handler()                                    -- Public API
  if (self.connected == false) then
    error("MQTT.client:handler(): Not connected")
  end

  MQTT.Utility.debug("MQTT.client:handler()")

-- Transmit MQTT PING message
-- ~~~~~~~~~~~~~~~~~~~~~~~~~~
-- MQTT 3.1 Specification: Section 3.13: PING request
--
-- bytes 1,2: Fixed message header, see MQTT.client:message_write()

  local activity_timeout = self.last_activity + MQTT.client.KEEP_ALIVE_TIME

  if (MQTT.Utility.get_time() > activity_timeout) then
    MQTT.Utility.debug("MQTT.client:handler(): PINGREQ")

    self:message_write(MQTT.message.TYPE_PINGREQ, nil)
  end

-- Check for available client socket data
-- ~~~~~~~~~~~~~~~~~~~~~~~~~~~~~~~~~~~~~~
  local ready = MQTT.Utility.socket_ready(self.socket_client)

  if (ready) then
    local error_message, buffer =
      MQTT.Utility.socket_receive(self.socket_client)

    if (error_message ~= nil) then
      self:destroy()
      error_message = "socket_client:receive(): " .. error_message
      MQTT.Utility.debug(error_message)
      return(error_message)
    end

    if (buffer ~= nil and #buffer > 0) then
      local index = 1

      -- Parse individual messages (each must be at least 2 bytes long)
      -- Decode "remaining length" (MQTT v3.1 specification pages 6 and 7)

      while (index < #buffer) do
        local message_type_flags = string.byte(buffer, index)
        local multiplier = 1
        local remaining_length = 0

        repeat
          index = index + 1
          local digit = string.byte(buffer, index)
          remaining_length = remaining_length + ((digit % 128) * multiplier)
          multiplier = multiplier * 128
        until digit < 128                              -- check continuation bit

        local message = string.sub(buffer, index + 1, index + remaining_length)

        if (#message == remaining_length) then
          self:parse_message(message_type_flags, remaining_length, message)
        else
          MQTT.Utility.debug(
            "MQTT.client:handler(): Incorrect remaining length: " ..
            remaining_length .. " ~= message length: " .. #message
          )
        end

        index = index + remaining_length + 1
      end

      -- Check for any left over bytes, i.e. partial message received

      if (index ~= (#buffer + 1)) then
        local error_message =
          "MQTT.client:handler(): Partial message received" ..
          index .. " ~= " .. (#buffer + 1)

        if (MQTT.ERROR_TERMINATE) then         -- TODO: Refactor duplicate code
          self:destroy()
          error(error_message)
        else
          MQTT.Utility.debug(error_message)
        end
      end
    end
  end

  return(nil)
end

-- - - - - - - - - - - - - - - - - - - - - - - - - - - - - - - - - - - - - - --
-- Transmit an MQTT message
-- ~~~~~~~~~~~~~~~~~~~~~~~~
-- MQTT 3.1 Specification: Section 2.1: Fixed header
--
-- byte  1:   Message type and flags (DUP, QOS level, and Retain) fields
-- bytes 2-5: Remaining length field (between one and four bytes long)
-- bytes m- : Optional variable header and payload

function MQTT.client:message_write(                             -- Internal API
  message_type,  -- enumeration
  payload)       -- string
                 -- return: nil or error message

-- TODO: Complete implementation of fixed header byte 1

  local message = string.char(MQTT.Utility.shift_left(message_type, 4))

  if (payload == nil) then
    message = message .. string.char(0)  -- Zero length, no payload
  else
    if (#payload > MQTT.client.MAX_PAYLOAD_LENGTH) then
      return(
        "MQTT.client:message_write(): Payload length = " .. #payload ..
        " exceeds maximum of " .. MQTT.client.MAX_PAYLOAD_LENGTH
      )
    end

    -- Encode "remaining length" (MQTT v3.1 specification pages 6 and 7)

    local remaining_length = #payload

    repeat
      local digit = remaining_length % 128
      remaining_length = math.floor(remaining_length / 128)
      if (remaining_length > 0) then digit = digit + 128 end -- continuation bit
      message = message .. string.char(digit)
    until remaining_length == 0

    message = message .. payload
  end

  local status, error_message = self.socket_client:send(message)

  if (status == nil) then
    self:destroy()
    return("MQTT.client:message_write(): " .. error_message)
  end

  self.last_activity = MQTT.Utility.get_time()
  return(nil)
end

-- - - - - - - - - - - - - - - - - - - - - - - - - - - - - - - - - - - - - - --
-- Parse MQTT message
-- ~~~~~~~~~~~~~~~~~~
-- MQTT 3.1 Specification: Section 2.1: Fixed header
--
-- byte  1:   Message type and flags (DUP, QOS level, and Retain) fields
-- bytes 2-5: Remaining length field (between one and four bytes long)
-- bytes m- : Optional variable header and payload
--
-- The message type/flags and remaining length are already parsed and
-- removed from the message by the time this function is invoked.
-- Leaving just the optional variable header and payload.

function MQTT.client:parse_message(                             -- Internal API
  message_type_flags,  -- byte
  remaining_length,    -- integer
  message)             -- string: Optional variable header and payload

  local message_type = MQTT.Utility.shift_right(message_type_flags, 4)

-- TODO: MQTT.message.TYPE table should include "parser handler" function.
--       This would nicely collapse the if .. then .. elseif .. end.

  if (message_type == MQTT.message.TYPE_CONACK) then
    self:parse_message_conack(message_type_flags, remaining_length, message)

  elseif (message_type == MQTT.message.TYPE_PUBLISH) then
    self:parse_message_publish(message_type_flags, remaining_length, message)

  elseif (message_type == MQTT.message.TYPE_PUBACK) then
    print("MQTT.client:parse_message(): PUBACK -- UNIMPLEMENTED --")    -- TODO

  elseif (message_type == MQTT.message.TYPE_SUBACK) then
    self:parse_message_suback(message_type_flags, remaining_length, message)

  elseif (message_type == MQTT.message.TYPE_UNSUBACK) then
    self:parse_message_unsuback(message_type_flags, remaining_length, message)

  elseif (message_type == MQTT.message.TYPE_PINGREQ) then
    self:ping_response()

  elseif (message_type == MQTT.message.TYPE_PINGRESP) then
    self:parse_message_pingresp(message_type_flags, remaining_length, message)

  else
    local error_message =
      "MQTT.client:parse_message(): Unknown message type: " .. message_type

    if (MQTT.ERROR_TERMINATE) then             -- TODO: Refactor duplicate code
      self:destroy()
      error(error_message)
    else
      MQTT.Utility.debug(error_message)
    end
  end
end

-- - - - - - - - - - - - - - - - - - - - - - - - - - - - - - - - - - - - - - --
-- Parse MQTT CONACK message
-- ~~~~~~~~~~~~~~~~~~~~~~~~~
-- MQTT 3.1 Specification: Section 3.2: CONACK Acknowledge connection
--
-- byte 1: Reserved value
-- byte 2: Connect return code, see MQTT.CONACK.error_message[]

function MQTT.client:parse_message_conack(                      -- Internal API
  message_type_flags,  -- byte
  remaining_length,    -- integer
  message)             -- string

  local me = "MQTT.client:parse_message_conack()"
  MQTT.Utility.debug(me)

  if (remaining_length ~= 2) then
    error(me .. ": Invalid remaining length")
  end

  local return_code = string.byte(message, 2)

  if (return_code ~= 0) then
    local error_message = "Unknown return code"

    if (return_code <= table.getn(MQTT.CONACK.error_message)) then
      error_message = MQTT.CONACK.error_message[return_code]
    end

    error(me .. ": Connection refused: " .. error_message)
  end
end

-- - - - - - - - - - - - - - - - - - - - - - - - - - - - - - - - - - - - - - --
-- Parse MQTT PINGRESP message
-- ~~~~~~~~~~~~~~~~~~~~~~~~~~~
-- MQTT 3.1 Specification: Section 3.13: PING response

function MQTT.client:parse_message_pingresp(                    -- Internal API
  message_type_flags,  -- byte
  remaining_length,    -- integer
  message)             -- string

  local me = "MQTT.client:parse_message_pingresp()"
  MQTT.Utility.debug(me)

  if (remaining_length ~= 0) then
    error(me .. ": Invalid remaining length")
  end

-- ToDo: self.ping_response_outstanding = false
end

-- - - - - - - - - - - - - - - - - - - - - - - - - - - - - - - - - - - - - - --
-- Parse MQTT PUBLISH message
-- ~~~~~~~~~~~~~~~~~~~~~~~~~~
-- MQTT 3.1 Specification: Section 3.3: Publish message
--
-- Variable header ..
-- bytes 1- : Topic name and optional Message Identifier (if QOS > 0)
-- bytes m- : Payload

function MQTT.client:parse_message_publish(                     -- Internal API
  message_type_flags,  -- byte
  remaining_length,    -- integer
  message)             -- string

  local me = "MQTT.client:parse_message_publish()"
  MQTT.Utility.debug(me)

  if (self.callback ~= nil) then
    if (remaining_length < 3) then
      error(me .. ": Invalid remaining length: " .. remaining_length)
    end

    local topic_length = string.byte(message, 1) * 256
    topic_length = topic_length + string.byte(message, 2)
    local topic  = string.sub(message, 3, topic_length + 2)
    local index  = topic_length + 3

-- Handle optional Message Identifier, for QOS levels 1 and 2
-- TODO: Enable Subscribe with QOS and deal with PUBACK, etc.

    local qos = MQTT.Utility.shift_left(message_type_flags, 1) % 3

    if (qos > 0) then
      local message_id = string.byte(message, index) * 256
      message_id = message_id + string.byte(message, index + 1)
      index = index + 2
    end

    local payload_length = remaining_length - index + 1
    local payload = string.sub(message, index, index + payload_length - 1)

    self.callback(topic, payload)
  end
end

-- - - - - - - - - - - - - - - - - - - - - - - - - - - - - - - - - - - - - - --
-- Parse MQTT SUBACK message
-- ~~~~~~~~~~~~~~~~~~~~~~~~~
-- MQTT 3.1 Specification: Section 3.9: SUBACK Subscription acknowledgement
--
-- bytes 1,2: Message Identifier
-- bytes 3- : List of granted QOS for each subscribed topic

function MQTT.client:parse_message_suback(                      -- Internal API
  message_type_flags,  -- byte
  remaining_length,    -- integer
  message)             -- string

  local me = "MQTT.client:parse_message_suback()"
  MQTT.Utility.debug(me)

  if (remaining_length < 3) then
    error(me .. ": Invalid remaining length: " .. remaining_length)
  end

  local message_id  = string.byte(message, 1) * 256 + string.byte(message, 2)
  local outstanding = self.outstanding[message_id]

  if (outstanding == nil) then
    error(me .. ": No outstanding message: " .. message_id)
  end

  self.outstanding[message_id] = nil

  if (outstanding[1] ~= "subscribe") then
    error(me .. ": Outstanding message wasn't SUBSCRIBE")
  end

  local topic_count = table.getn(outstanding[2])

  if (topic_count ~= remaining_length - 2) then
    error(me .. ": Didn't received expected number of topics: " .. topic_count)
  end
end

-- - - - - - - - - - - - - - - - - - - - - - - - - - - - - - - - - - - - - - --
-- Parse MQTT UNSUBACK message
-- ~~~~~~~~~~~~~~~~~~~~~~~~~~~
-- MQTT 3.1 Specification: Section 3.11: UNSUBACK Unsubscription acknowledgement
--
-- bytes 1,2: Message Identifier

function MQTT.client:parse_message_unsuback(                    -- Internal API
  message_type_flags,  -- byte
  remaining_length,    -- integer
  message)             -- string

  local me = "MQTT.client:parse_message_unsuback()"
  MQTT.Utility.debug(me)

  if (remaining_length ~= 2) then
    error(me .. ": Invalid remaining length")
  end

  local message_id = string.byte(message, 1) * 256 + string.byte(message, 2)

  local outstanding = self.outstanding[message_id]

  if (outstanding == nil) then
    error(me .. ": No outstanding message: " .. message_id)
  end

  self.outstanding[message_id] = nil

  if (outstanding[1] ~= "unsubscribe") then
    error(me .. ": Outstanding message wasn't UNSUBSCRIBE")
  end
end

-- - - - - - - - - - - - - - - - - - - - - - - - - - - - - - - - - - - - - - --
-- Transmit MQTT Ping response message
-- ~~~~~~~~~~~~~~~~~~~~~~~~~~~~~~~~~~~
-- MQTT 3.1 Specification: Section 3.13: PING response

function MQTT.client:ping_response()                            -- Internal API
  MQTT.Utility.debug("MQTT.client:ping_response()")

  if (self.connected == false) then
    error("MQTT.client:ping_response(): Not connected")
  end

  self:message_write(MQTT.message.TYPE_PINGRESP, nil)
end

-- - - - - - - - - - - - - - - - - - - - - - - - - - - - - - - - - - - - - - --
-- Transmit MQTT Publish message
-- ~~~~~~~~~~~~~~~~~~~~~~~~~~~~~
-- MQTT 3.1 Specification: Section 3.3: Publish message
--
-- bytes 1,2: Fixed message header, see MQTT.client:message_write()
-- Variable header ..
-- bytes 3- : Topic name and optional Message Identifier (if QOS > 0)
-- bytes m- : Payload

function MQTT.client:publish(                                     -- Public API
  topic,    -- string
  payload)  -- string

  if (self.connected == false) then
    error("MQTT.client:publish(): Not connected")
  end

  MQTT.Utility.debug("MQTT.client:publish(): " .. topic)

  local message = MQTT.client.encode_utf8(topic) .. payload

  self:message_write(MQTT.message.TYPE_PUBLISH, message)
end

-- - - - - - - - - - - - - - - - - - - - - - - - - - - - - - - - - - - - - - --
-- Transmit MQTT Subscribe message
-- ~~~~~~~~~~~~~~~~~~~~~~~~~~~~~~~
-- MQTT 3.1 Specification: Section 3.8: Subscribe to named topics
--
-- bytes 1,2: Fixed message header, see MQTT.client:message_write()
-- Variable header ..
-- bytes 3,4: Message Identifier
-- bytes 5- : List of topic names and their QOS level

function MQTT.client:subscribe(                                   -- Public API
  topics)  -- table of strings

  if (self.connected == false) then
    error("MQTT.client:subscribe(): Not connected")
  end

  self.message_id = self.message_id + 1

  local message
  message = string.char(math.floor(self.message_id / 256))
  message = message .. string.char(self.message_id % 256)

  for index, topic in ipairs(topics) do
    MQTT.Utility.debug("MQTT.client:subscribe(): " .. topic)
    message = message .. MQTT.client.encode_utf8(topic)
    message = message .. string.char(2)  -- QOS level 0
  end

  self:message_write(MQTT.message.TYPE_SUBSCRIBE, message)

  self.outstanding[self.message_id] = { "subscribe", topics }
end

-- - - - - - - - - - - - - - - - - - - - - - - - - - - - - - - - - - - - - - --
-- Transmit MQTT Unsubscribe message
-- ~~~~~~~~~~~~~~~~~~~~~~~~~~~~~~~~~
-- MQTT 3.1 Specification: Section 3.10: Unsubscribe from named topics
--
-- bytes 1,2: Fixed message header, see MQTT.client:message_write()
-- Variable header ..
-- bytes 3,4: Message Identifier
-- bytes 5- : List of topic names


function MQTT.client:unsubscribe(                                 -- Public API
  topics)  -- table of strings

  if (self.connected == false) then
    error("MQTT.client:unsubscribe(): Not connected")
  end

  self.message_id = self.message_id + 1

  local message
  message = string.char(math.floor(self.message_id / 256))
  message = message .. string.char(self.message_id % 256)

  for index, topic in ipairs(topics) do
    MQTT.Utility.debug("MQTT.client:unsubscribe(): " .. topic)
    message = message .. MQTT.client.encode_utf8(topic)
  end

  self:message_write(MQTT.message.TYPE_UNSUBSCRIBE, message)

  self.outstanding[self.message_id] = { "unsubscribe", topics }
end

-- For ... MQTT = require("mqtt_library")

return(MQTT)<|MERGE_RESOLUTION|>--- conflicted
+++ resolved
@@ -1,7 +1,6 @@
 -- mqtt_library.lua
 -- ~~~~~~~~~~~~~~~~
-<<<<<<< HEAD
--- Version: 0.1 2012-03-03
+-- Version: 0.2 2012-06-01
 -- -------------------------------------------------------------------------- --
 -- Copyright (c) 2011-2012 Geekscape Pty. Ltd.
 -- All rights reserved. This program and the accompanying materials
@@ -12,12 +11,6 @@
 -- Contributors:
 --    Andy Gelme - Initial API and implementation
 -- -------------------------------------------------------------------------- --
-=======
--- Please do not remove the following notices.
--- Copyright (c) 2011-2012 by Geekscape Pty. Ltd.
--- License: AGPLv3 http://geekscape.org/static/aiko_license.html
--- Version: 0.2 2012-06-01
->>>>>>> f565de2b
 --
 -- Documentation
 -- ~~~~~~~~~~~~~
